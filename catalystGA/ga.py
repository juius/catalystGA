--- conflicted
+++ resolved
@@ -5,12 +5,8 @@
 import shutil
 import time
 import uuid
-<<<<<<< HEAD
 from abc import ABC, abstractmethod
-=======
-from abc import ABC, abstractmethod, abstractstaticmethod
 from pathlib import Path
->>>>>>> e522aaf8
 
 import numpy as np
 import submitit
