import datetime
import math
import os
import random
import shutil
import time
import uuid
from abc import ABC, abstractmethod

import numpy as np
import submitit
import tomli

from catalystGA.utils import GADatabase, MoleculeOptions, str_table


class GA(ABC):

    DB_LOCATION = f"ga_{time.strftime('%Y-%m-%d_%H-%M')}.sqlite"

    def __init__(
        self,
        mol_options: MoleculeOptions,
        population_size=25,
        n_generations=50,
        maximize_score=True,
        selection_pressure=1.5,
        mutation_rate=0.5,
        db_location=DB_LOCATION,
        config_file="./config.toml",
    ):
        self.mol_options = mol_options
        self.population_size = population_size
        self.n_generations = n_generations
        self.maximize_score = maximize_score
        self.selection_pressure = selection_pressure
        self.config_file = config_file

        self.mutation_rate = mutation_rate
        self.db = GADatabase(db_location, cat_type=mol_options.individual_type)
        self.db.create_tables()
        self.health_check()

    @abstractmethod
    def make_initial_population(self):
        pass

    @staticmethod
    @abstractmethod
    def crossover(ind1, ind2):
        pass

    @staticmethod
    @abstractmethod
    def mutate(ind):
        pass

    def health_check(self):
        """Checks if methods `calculate_score` and `__eq__` are implemented in
        the individual class.

        Raises:
            NotImplementedError: If methods are not implemented
        """
        for fct in ["calculate_score", "__eq__"]:
            if not hasattr(self.mol_options.individual_type, fct):
                raise NotImplementedError(
                    f"{fct} is not implemented for {self.mol_options.individual_type.__name__}"
                )

        with open(self.config_file, mode="rb") as fp:
            self.config = tomli.load(fp)

    def calculate_scores(self, population: list, gen_id: int) -> list:

        """Calculates scores for all individuals in the population.

        Args:
            population (List): List of individuals

        Returns:
            population: List of individuals with scores
        """

        def _wrap_scoring(individual, n_cores, envvar_scratch):
            print(f"Scoring individual {individual.idx}")
            individual.calculate_score(n_cores, envvar_scratch)
            print(individual.score)
            return individual

        scoring_temp_dir = self.config["slurm"]["tmp_dir"] + "_" + str(uuid.uuid4())
        executor = submitit.AutoExecutor(
            folder=scoring_temp_dir,
        )
        executor.update_parameters(
            name=f"scoring_{gen_id}",
            cpus_per_task=self.config["slurm"]["cpus_per_task"],
            timeout_min=self.config["slurm"]["timeout_min"],
            slurm_partition=self.config["slurm"]["queue"],
            slurm_array_parallelism=self.config["slurm"]["array_parallelism"],
        )
        jobs = executor.map_array(
            _wrap_scoring,
            population,
            [self.config["slurm"]["cpus_per_task"]] * len(population),
            [self.config["slurm"]["envvar_scratch"]] * len(population),
        )
        # read results, if job terminated with error then return individual without score
        new_population = []
        for i, job in enumerate(jobs):
            error = "Normal termination"
            try:
                cat = job.result()
            except Exception as e:
                error = f"Exception: {e}\n"
                error += "{job.stderr()}"
                cat = population[i]
            finally:
                cat.error = error
            new_population.append(cat)
        population = new_population

        self.sort_population(population, self.maximize_score)

        try:
            shutil.rmtree(scoring_temp_dir)
        except FileNotFoundError:
            pass

        return population

    def calculate_fitness(self, population: list) -> None:
        """Calculates fitness of all individuals in the population.

        Args:
            population (list): List of individuals
        """

<<<<<<< HEAD
        flip = -1 if self.maximize_score else 1
        reverse = False if self.maximize_score else True
=======
>>>>>>> 0ed59f70
        # Sort by score
        self.sort_population(population, self.maximize_score)

        ranks = list(reversed(range(len(population))))
        fitness = [
            2
            - self.selection_pressure
            + (2 * (self.selection_pressure - 1) * (rank - 1) / (len(ranks) - 1))
            for rank in ranks
        ]
        normalized_fitness = [float(i) / sum(fitness) for i in fitness]
        for ind, fitness in zip(population, normalized_fitness):
            ind.fitness = fitness

    def reproduce(self, population: list, genid: int) -> list:
        """Creates new offspring from the population.

        Args:
            population (list): List of individuals (parents)

        Returns:
            list: List of new individuals (children)
        """
        children = []
        fitness = [ind.fitness for ind in population]
        ind_idx = 0
        while len(children) < self.population_size:
            parent1, parent2 = np.random.choice(population, p=fitness, size=2, replace=False)
            child = self.crossover(parent1, parent2)
            if child and self.mol_options.check(child.mol):
                child.parents = (parent1.idx, parent2.idx)
                if random.random() <= self.mutation_rate:
                    child = self.mutate(child)
                    if child:
                        child.mutated = True
                if (
                    child
                    and self.mol_options.check(child.mol)
                    and child not in children
                    and not self.db.exists(child.smiles)
                ):
                    child.idx = (genid, ind_idx)
                    children.append(child)
                    ind_idx += 1
        return children

    def prune(self, population: list) -> list:
        """Keep the best individuals in the population, cut down to
        'population_size'.

        Args:
            population (list): List of all individuals

        Returns:
            list: List of kept individuals
        """
        tmp = list(set(population))
        self.sort_population(tmp, self.maximize_score)

<<<<<<< HEAD
        flip = -1 if self.maximize_score else 1
        reverse = False if self.maximize_score else True
        # Sort by score
        population.sort(
            key=lambda x: flip * math.inf if math.isnan(x.score) else x.score,
            reverse=reverse,
=======
        return tmp[: self.population_size]

    def find_all_donor_atoms(
        self, population: list, smarts_match=False, reference_smiles="[Pd]<-P", n_cores=1
    ):
        """Find all donor atoms in the population.

        Args:
            population (list): List of all individuals

        Returns:
            list: List of donor atoms
        """

        def _wrap_find_donor_atoms(individual, smarts_match, reference_smiles, n_cores, calc_dir):
            jobid = os.getenv("SLURM_ARRAY_ID", str(uuid.uuid4()))
            calc_dir = calc_dir / jobid
            for ligand in individual.ligands:
                ligand.find_donor_atom(smarts_match, reference_smiles, n_cores, calc_dir)
            return [ligand.donor_id for ligand in individual.ligands]

        temp_dir = self.config["slurm"]["tmp_dir"] + "_" + str(uuid.uuid4())
        executor = submitit.AutoExecutor(
            folder=temp_dir,
>>>>>>> 0ed59f70
        )
        executor.update_parameters(
            name="find_donor_atoms",
            cpus_per_task=min([4, self.config["slurm"]["cpus_per_task"]]),
            timeout_min=self.config["slurm"]["timeout_min"],
            slurm_partition=self.config["slurm"]["queue"],
            slurm_array_parallelism=self.config["slurm"]["array_parallelism"],
        )
        jobs = executor.map_array(
            _wrap_find_donor_atoms,
            population,
            [smarts_match] * len(population),
            [reference_smiles] * len(population),
            [min([4, self.config["slurm"]["cpus_per_task"]])] * len(population),
            [self.config["slurm"]["envvar_scratch"]] * len(population),
        )
        # read results, if job terminated with error then return the donor_id from smarts matching
        for i, job in enumerate(jobs):
            try:
                donor_ids = job.result()
                # update donor id
                for ligand, donor_id in zip(population[i].ligands, donor_ids):
                    ligand.donor_id = donor_id
            except Exception as e:
                print(f"Coulnd't find donor atoms for {population[i].smiles} with error {e}")

    @staticmethod
    def sort_population(population: list, maximize_score: bool) -> list:
        """Sorts the population by score.

        Args:
            population (list): List of all individuals

        Returns:
            list: Sorted list of all individuals
        """
        # sort population based on score, if score is NaN then it is always last
        population.sort(
            key=lambda x: (maximize_score - 0.5) * float("-inf")
            if math.isnan(x.score)
            else x.score,
            reverse=maximize_score,
        )

    def append_results(self, results, gennum, detailed=False):
        if detailed:
            results.append((gennum, self.population))
        else:
            results.append((gennum, self.population[0]))
        return results

    @staticmethod
    def print_population(population, genid):
        smiles = [ind.smiles for ind in population]
        scores = [ind.score for ind in population]
        print(
            str_table(
                title=f"Generation {genid}",
                headers=["SMILES", "Score"],
                data=[smiles, scores],
                percision=4,
            )
        )

    def print_parameters(self):
        print(89 * "=")
        print(
            str_table(
                title="GA Parameters",
                headers=["Parameter", "Value"],
                data=[
                    [
                        "Population Size",
                        "Number of Generations",
                        "Mutation Rate",
                        "Selection Pressure",
                    ],
                    [
                        self.population_size,
                        self.n_generations,
                        self.mutation_rate,
                        self.selection_pressure,
                    ],
                ],
                frame=False,
            )
        )
        print(89 * "-")
        print(
            str_table(
                title="Molecule Options",
                headers=["Parameter", "Value"],
                data=[
                    ["Minimum Size", "Minimum Size"],
                    [self.mol_options.min_size, self.mol_options.max_size],
                ],
                frame=False,
            )
        )
        print(89 * "=" + "\n\n")

    @staticmethod
    def print_timing(start, end, time_per_gen, population):
        runtime = np.round(end - start)
        mean_spgen = np.round(np.mean(time_per_gen))
        std_spgen = np.round(np.std(time_per_gen))
        print(
            str_table(
                title="Timings",
                headers=[],
                data=[
                    ["Total Wall Time", "Mean Time per Generation"],
                    [
                        str(datetime.timedelta(seconds=runtime)),
                        f"{str(datetime.timedelta(seconds=mean_spgen))}+/-{str(datetime.timedelta(seconds=std_spgen))}",
                    ],
                ],
                frame=False,
            )
        )

    def run(self):
        # print parameters for GA and scoring
        start_time = time.time()
        self.print_parameters()
        results = []
        time_per_gen = []
        tmp_time = time.time()
        self.population = self.make_initial_population()
        self.find_all_donor_atoms(self.population)
        self.population = self.calculate_scores(self.population, gen_id=0)
        self.db.add_individuals(0, self.population)
        self.print_population(self.population, 0)
        for n in range(0, self.n_generations):
            self.calculate_fitness(self.population)
            self.db.add_generation(n, self.population)
            self.append_results(results, gennum=n, detailed=True)
            children = self.reproduce(self.population, n + 1)
            self.find_all_donor_atoms(children)
            children = self.calculate_scores(children, gen_id=n + 1)
            self.db.add_individuals(n + 1, children)
            self.population = self.prune(self.population + children)
            self.print_population(self.population, n + 1)
            time_per_gen.append(time.time() - tmp_time)
            tmp_time = time.time()
        self.calculate_fitness(self.population)
        self.db.add_generation(n + 1, self.population)
        self.append_results(results, gennum=n + 1, detailed=True)
        self.print_timing(start_time, time.time(), time_per_gen, self.population)

        return results<|MERGE_RESOLUTION|>--- conflicted
+++ resolved
@@ -113,7 +113,7 @@
                 cat = job.result()
             except Exception as e:
                 error = f"Exception: {e}\n"
-                error += "{job.stderr()}"
+                error += f"{job.stderr()}"
                 cat = population[i]
             finally:
                 cat.error = error
@@ -136,11 +136,6 @@
             population (list): List of individuals
         """
 
-<<<<<<< HEAD
-        flip = -1 if self.maximize_score else 1
-        reverse = False if self.maximize_score else True
-=======
->>>>>>> 0ed59f70
         # Sort by score
         self.sort_population(population, self.maximize_score)
 
@@ -200,14 +195,6 @@
         tmp = list(set(population))
         self.sort_population(tmp, self.maximize_score)
 
-<<<<<<< HEAD
-        flip = -1 if self.maximize_score else 1
-        reverse = False if self.maximize_score else True
-        # Sort by score
-        population.sort(
-            key=lambda x: flip * math.inf if math.isnan(x.score) else x.score,
-            reverse=reverse,
-=======
         return tmp[: self.population_size]
 
     def find_all_donor_atoms(
@@ -232,7 +219,6 @@
         temp_dir = self.config["slurm"]["tmp_dir"] + "_" + str(uuid.uuid4())
         executor = submitit.AutoExecutor(
             folder=temp_dir,
->>>>>>> 0ed59f70
         )
         executor.update_parameters(
             name="find_donor_atoms",
