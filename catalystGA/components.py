--- conflicted
+++ resolved
@@ -19,7 +19,7 @@
     "[Sc,Ti,V,Cr,Mn,Fe,Co,Ni,Cu,Zn,Y,Zr,Nb,Mo,Tc,Ru,Rh,Pd,Ag,Cd,Lu,Hf,Ta,W,Re,Os,Ir,Pt,Au,Hg]"
 )
 
-#  Dative bond patterns
+#  Dative bond patterns  ###
 
 CARBENE = "#6&v2H0"
 PHOSPHINE = "#15&v3"
@@ -29,13 +29,8 @@
 DONORS_dative = [CARBENE, PHOSPHINE, AMINE, OXYGEN, CO]
 priority_dative = [Chem.MolFromSmarts("[" + pattern + "]") for pattern in DONORS_dative]
 
-<<<<<<< HEAD
-#  Covalent bond patterns
-# Halogens
-=======
-###  Covalent bond patterns ###
-
->>>>>>> 3af71aae
+#  Covalent bond patterns ###
+
 HALOGENS = "#9,#17,#35"
 HYDROXIDE = "O;H1"
 SECONDARY_AMINE = "#7X3;H1"
@@ -55,6 +50,7 @@
     def __init__(self, metal: Chem.Mol, ligands: List) -> None:
         self.metal = metal
         self.ligands = ligands
+        self.n_ligands = len(ligands)
         self.score = math.nan
         self.energy = math.nan
         self.fitness = math.nan
@@ -99,28 +95,28 @@
         for atom in mol.GetAtomWithIdx(metal_id).GetNeighbors():
             atom.SetBoolProp("donor_atom", True)
 
-        # fragment complex
-        fragments = rdMolStandardize.DisconnectOrganometallics(mol)
-        ligands = []
-        for ligand_mol in Chem.GetMolFrags(fragments, asMols=True):
-            Chem.SanitizeMol(ligand_mol)
-            if ligand_mol.HasSubstructMatch(Chem.MolFromSmarts(TRANSITION_METALS)):
-                metal = Metal(ligand_mol)
-            else:
-                # find donor atom
-                for atom in ligand_mol.GetAtoms():
-                    if atom.HasProp("donor_atom"):
-                        donor_id = atom.GetIdx()
-                        break
-                ligand_mol = Chem.AddHs(ligand_mol)
+            # fragment complex
+            fragments = rdMolStandardize.DisconnectOrganometallics(mol)
+            ligands = []
+            for ligand_mol in Chem.GetMolFrags(fragments, asMols=True):
                 Chem.SanitizeMol(ligand_mol)
-                ligands.append(Ligand(ligand_mol, donor_id=donor_id))
-
-        cat = cls(metal, ligands)
-        assert (
-            cat.smiles == test_smiles
-        ), f"SMILES string does not match input SMILES: {cat.smiles} != {test_smiles}"
-        return cat
+                if ligand_mol.HasSubstructMatch(Chem.MolFromSmarts(TRANSITION_METALS)):
+                    metal = Metal(ligand_mol)
+                else:
+                    # find donor atom
+                    for atom in ligand_mol.GetAtoms():
+                        if atom.HasProp("donor_atom"):
+                            donor_id = atom.GetIdx()
+                            break
+                    ligand_mol = Chem.AddHs(ligand_mol)
+                    Chem.SanitizeMol(ligand_mol)
+                    ligands.append(Ligand(ligand_mol, donor_id=donor_id))
+
+            cat = cls(metal, ligands)
+            assert (
+                cat.smiles == test_smiles
+            ), f"SMILES string does not match input SMILES: {cat.smiles} != {test_smiles}"
+            return cat
 
     @property
     def mol(self) -> Mol:
@@ -128,6 +124,7 @@
 
     @property
     def smiles(self) -> str:
+        self.assemble()
         return MolHash(Chem.RemoveHs(self.mol), HashFunction.CanonicalSmiles)
 
     # TODO
@@ -140,9 +137,9 @@
         chiralTag: None = None,
         permutationOrder: None = None,
     ) -> Mol:
-        """Forms bonds from ligands to metal center, adds extra ligands from
+        """Forms bonds from Ligands to Metal Center, adds extra Ligands from
         Reaction SMARTS and sets the chiral tag of the metal center and
-        permutation order of the ligands.
+        permutation order of the Ligands.
 
         Args:
             extraLigands (str, optional): Reaction SMARTS to add ligands to the molecule. Defaults to None.
@@ -453,7 +450,7 @@
                         mol,
                         numConfs=numConfs,
                         useRandomCoords=True,
-                        pruneRmsThresh=0.5,
+                        pruneRmsThresh=0.1,
                         randomSeed=42,
                     )
 
@@ -674,11 +671,7 @@
                         opt_adj = Chem.GetAdjacencyMatrix(ac2mol(atoms, opt_coords))
                         if not np.array_equal(adj, opt_adj):
                             _logger.warning(
-<<<<<<< HEAD
-                                "\tChange in adjacency matrix after GFN-FF optimization. Skipping conformer"
-=======
-                                f"\tchange in adjacency matrix after gfn-ff optimization. skipping conformer"
->>>>>>> 3af71aae
+                                "Change in adjacency matrix after gfn-ff optimization. skipping conformer"
                             )
                             continue
                         else:
@@ -742,7 +735,7 @@
 class BidentateLigand(Ligand):
     """Bidentate ligands."""
 
-    def __init__(self, mol, connection_atom_id=None, smarts_match=False):
+    def __init__(self, mol, connection_atom_id=None, fixed=False, smarts_match=False):
         super().__init__(mol=mol, connection_atom_id=connection_atom_id, smarts_match=smarts_match)
         self.bond_type = Chem.BondType.DATIVE
 
